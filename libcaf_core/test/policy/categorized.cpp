--- conflicted
+++ resolved
@@ -24,14 +24,6 @@
 
 using normal_queue = intrusive::drr_queue<policy::normal_messages>;
 
-<<<<<<< HEAD
-=======
-using upstream_queue = intrusive::drr_queue<policy::upstream_messages>;
-
-using downstream_queue
-  = intrusive::wdrr_dynamic_multiplexed_queue<policy::downstream_messages>;
-
->>>>>>> bfa0f83d
 struct mailbox_policy {
   using deficit_type = size_t;
 
@@ -41,12 +33,7 @@
 
   using queue_type
     = intrusive::wdrr_fixed_multiplexed_queue<policy::categorized, urgent_queue,
-<<<<<<< HEAD
                                               normal_queue>;
-=======
-                                              normal_queue, upstream_queue,
-                                              downstream_queue>;
->>>>>>> bfa0f83d
 };
 
 using mailbox_type = intrusive::fifo_inbox<mailbox_policy>;
