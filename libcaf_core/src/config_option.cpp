--- conflicted
+++ resolved
@@ -116,16 +116,7 @@
   return meta_->sync(value_, x);
 }
 
-<<<<<<< HEAD
-string_view config_option::type_name() const noexcept {
-=======
-error config_option::store(const config_value& x) const {
-  auto cpy = x;
-  return sync(cpy);
-}
-
 std::string_view config_option::type_name() const noexcept {
->>>>>>> 782334e7
   return meta_->type_name;
 }
 
@@ -137,26 +128,8 @@
   return buf_[0] == '?' || category() == "global";
 }
 
-<<<<<<< HEAD
-string_view config_option::buf_slice(size_t from, size_t to) const noexcept {
-=======
-expected<config_value> config_option::parse(std::string_view input) const {
-  config_value val{input};
-  if (auto err = sync(val))
-    return {std::move(err)};
-  else
-    return {std::move(val)};
-}
-
-std::optional<config_value> config_option::get() const {
-  if (value_ != nullptr && meta_->get != nullptr)
-    return meta_->get(value_);
-  return std::nullopt;
-}
-
 std::string_view config_option::buf_slice(size_t from,
                                           size_t to) const noexcept {
->>>>>>> 782334e7
   CAF_ASSERT(from <= to);
   return {buf_.get() + from, to - from};
 }
