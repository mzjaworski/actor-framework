--- conflicted
+++ resolved
@@ -215,44 +215,6 @@
   return result;
 }
 
-<<<<<<< HEAD
-=======
-std::string
-actor_system_config::make_help_text(const std::vector<message::cli_arg>& xs) {
-  auto is_no_caf_option = [](const message::cli_arg& arg) {
-    return arg.name.compare(0, 4, "caf#") != 0;
-  };
-  auto op = [](size_t tmp, const message::cli_arg& arg) {
-    return std::max(tmp, arg.helptext.size());
-  };
-  // maximum string length of all options
-  auto name_width = std::accumulate(xs.begin(), xs.end(), size_t{0}, op);
-  // iterators to the vector with respect to partition point
-  auto first = xs.begin();
-  auto last = xs.end();
-  auto sep = std::find_if(first, last, is_no_caf_option);
-  // output stream
-  std::ostringstream oss;
-  oss << std::left;
-  oss << "CAF Options:" << std::endl;
-  for (auto i = first; i != sep; ++i) {
-    oss << "  ";
-    oss.width(static_cast<std::streamsize>(name_width));
-    oss << i->helptext << "  : " << i->text << std::endl;
-  }
-  if (sep != last) {
-    oss << std::endl;
-    oss << "Application Options:" << std::endl;
-    for (auto i = sep; i != last; ++i) {
-      oss << "  ";
-      oss.width(static_cast<std::streamsize>(name_width));
-      oss << i->helptext << "  : " << i->text << std::endl;
-    }
-  }
-  return oss.str();
-}
-
->>>>>>> 78f54969
 error actor_system_config::parse(int argc, char** argv,
                                  const char* ini_file_cstr) {
   string_list args;
