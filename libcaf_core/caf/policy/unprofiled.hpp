/******************************************************************************
 *                       ____    _    _____                                   *
 *                      / ___|  / \  |  ___|    C++                           *
 *                     | |     / _ \ | |_       Actor                         *
 *                     | |___ / ___ \|  _|      Framework                     *
 *                      \____/_/   \_|_|                                      *
 *                                                                            *
 * Copyright 2011-2018 Dominik Charousset                                     *
 *                                                                            *
 * Distributed under the terms and conditions of the BSD 3-Clause License or  *
 * (at your option) under the terms and conditions of the Boost Software      *
 * License 1.0. See accompanying files LICENSE and LICENSE_ALTERNATIVE.       *
 *                                                                            *
 * If you did not receive a copy of the license files, see                    *
 * http://opensource.org/licenses/BSD-3-Clause and                            *
 * http://www.boost.org/LICENSE_1_0.txt.                                      *
 ******************************************************************************/

#pragma once

#include "caf/detail/core_export.hpp"
#include "caf/scheduler/abstract_coordinator.hpp"

namespace caf::policy {

/// This class is intended to be used as a base class for actual polices.
/// It provides a default empty implementation for the customization points.
/// By deriving from it, actual policy classes only need to implement/override
/// the customization points they need. This class also serves as a place to
/// factor common utilities for implementing actual policies.
class CAF_CORE_EXPORT unprofiled {
public:
  virtual ~unprofiled();

  /// Performs cleanup action before a shutdown takes place.
  template <class Worker>
  void before_shutdown(Worker*) {
    // nop
  }

  /// Called immediately before resuming an actor.
  template <class Worker>
  void before_resume(Worker*, resumable*) {
    // nop
  }

  /// Called whenever an actor has been resumed. This function can
  /// prepare some fields before the next resume operation takes place
  /// or perform cleanup actions between to actor runs.
  template <class Worker>
  void after_resume(Worker*, resumable*) {
    // nop
  }

  /// Called whenever an actor has completed a job.
  template <class Worker>
  void after_completion(Worker*, resumable*) {
    // nop
  }

protected:
  // Convenience function to access the data field.
  template <class WorkerOrCoordinator>
  static auto d(WorkerOrCoordinator* self) -> decltype(self->data()) {
    return self->data();
  }
};

<<<<<<< HEAD
} // namespace policy
} // namespace caf
=======
} // namespace caf
>>>>>>> 3e3c9479
<|MERGE_RESOLUTION|>--- conflicted
+++ resolved
@@ -66,9 +66,4 @@
   }
 };
 
-<<<<<<< HEAD
-} // namespace policy
-} // namespace caf
-=======
-} // namespace caf
->>>>>>> 3e3c9479
+} // namespace caf::policy