--- conflicted
+++ resolved
@@ -74,16 +74,6 @@
 
   bool value(int64_t x) override;
 
-<<<<<<< HEAD
-  result_type apply(const std::vector<bool>& xs) override;
-};
-
-template <class T>
-size_t serialized_size(actor_system& sys, const T& x) {
-  serialized_size_inspector f{sys};
-  auto err = f(x);
-  static_cast<void>(err);
-=======
   bool value(uint64_t x) override;
 
   bool value(float x) override;
@@ -108,22 +98,14 @@
   serialized_size_inspector f;
   auto inspection_res = inspect_object(f, detail::as_mutable_ref(x));
   static_cast<void>(inspection_res); // Always true.
->>>>>>> 083126c8
   return f.result;
 }
 
 template <class T>
-<<<<<<< HEAD
-size_t serialized_size(const T& x) {
-  serialized_size_inspector f{nullptr};
-  auto err = f(x);
-  static_cast<void>(err);
-=======
 size_t serialized_size(actor_system& sys, const T& x) {
   serialized_size_inspector f{sys};
   auto inspection_res = inspect_object(f, detail::as_mutable_ref(x));
   static_cast<void>(inspection_res); // Always true.
->>>>>>> 083126c8
   return f.result;
 }
 
