/******************************************************************************
 *                       ____    _    _____                                   *
 *                      / ___|  / \  |  ___|    C++                           *
 *                     | |     / _ \ | |_       Actor                         *
 *                     | |___ / ___ \|  _|      Framework                     *
 *                      \____/_/   \_|_|                                      *
 *                                                                            *
 * Copyright 2011-2019 Dominik Charousset                                     *
 *                                                                            *
 * Distributed under the terms and conditions of the BSD 3-Clause License or  *
 * (at your option) under the terms and conditions of the Boost Software      *
 * License 1.0. See accompanying files LICENSE and LICENSE_ALTERNATIVE.       *
 *                                                                            *
 * If you did not receive a copy of the license files, see                    *
 * http://opensource.org/licenses/BSD-3-Clause and                            *
 * http://www.boost.org/LICENSE_1_0.txt.                                      *
 ******************************************************************************/

#define CAF_SUITE datagram_transport

#include "caf/net/datagram_transport.hpp"

#include "caf/test/dsl.hpp"

#include "host_fixture.hpp"

#include "caf/binary_deserializer.hpp"
#include "caf/byte.hpp"
#include "caf/make_actor.hpp"
#include "caf/net/actor_proxy_impl.hpp"
#include "caf/net/endpoint_manager.hpp"
#include "caf/net/make_endpoint_manager.hpp"
#include "caf/net/multiplexer.hpp"
#include "caf/net/socket_guard.hpp"
#include "caf/net/udp_datagram_socket.hpp"
#include "caf/serializer_impl.hpp"
#include "caf/span.hpp"

using namespace caf;
using namespace caf::net;

namespace {

constexpr string_view hello_manager = "hello manager!";

struct fixture : test_coordinator_fixture<>, host_fixture {
  fixture() {
    mpx = std::make_shared<multiplexer>();
    if (auto err = mpx->init())
      CAF_FAIL("mpx->init failed: " << sys.render(err));
  }

  bool handle_io_event() override {
    mpx->handle_updates();
    return mpx->poll_once(false);
  }

  multiplexer_ptr mpx;
};

class dummy_application {
public:
  dummy_application(std::shared_ptr<std::vector<byte>> rec_buf)
    : rec_buf_(std::move(rec_buf)){
      // nop
    };

  ~dummy_application() = default;

  template <class Parent>
  error init(Parent&) {
    return none;
  }

  template <class Transport>
  void write_message(Transport& transport,
                     std::unique_ptr<endpoint_manager::message> msg) {
    transport.write_packet(span<byte>{}, msg->payload);
  }

  template <class Parent>
  void handle_data(Parent&, span<const byte> data) {
    rec_buf_->clear();
    rec_buf_->insert(rec_buf_->begin(), data.begin(), data.end());
  }

  template <class Manager>
  void resolve(Manager& manager, const std::string& path, actor listener) {
    actor_id aid = 42;
    auto hid = "0011223344556677889900112233445566778899";
    auto nid = unbox(make_node_id(42, hid));
    actor_config cfg;
    auto p = make_actor<actor_proxy_impl, strong_actor_ptr>(aid, nid,
                                                            &manager.system(),
                                                            cfg, &manager);
    anon_send(listener, resolve_atom::value, std::move(path), p);
  }

  template <class Transport>
  void timeout(Transport&, atom_value, uint64_t) {
    // nop
  }

  void handle_error(sec) {
    // nop
  }

  static expected<std::vector<byte>> serialize(actor_system& sys,
                                               const type_erased_tuple& x) {
    std::vector<byte> result;
    serializer_impl<std::vector<byte>> sink{sys, result};
    if (auto err = message::save(sink, x))
      return err;
    return result;
  }

private:
  std::shared_ptr<std::vector<byte>> rec_buf_;
};

struct dummy_application_factory {
  using application_type = dummy_application;

  dummy_application_factory(std::shared_ptr<std::vector<byte>> buf)
    : buf_(buf) {
    // nop
  }

  dummy_application make() {
    return dummy_application{buf_};
  }

private:
  std::shared_ptr<std::vector<byte>> buf_;
};

} // namespace

CAF_TEST_FIXTURE_SCOPE(datagram_transport_tests, fixture)

CAF_TEST(receive) {
  using transport_type = datagram_transport<dummy_application_factory>;
  auto buf = std::make_shared<std::vector<byte>>();
  CAF_CHECK_EQUAL(mpx->num_socket_managers(), 1u);
  ip_endpoint ep;
  if (auto err = parse("127.0.0.1:0", ep))
    CAF_FAIL("parse returned an error: " << err);
  auto sender = unbox(make_udp_datagram_socket(ep));
  ep.port(0);
  auto receiver = unbox(make_udp_datagram_socket(ep));
  auto send_guard = make_socket_guard(sender);
  auto receive_guard = make_socket_guard(receiver);
  if (auto err = nonblocking(receiver, true))
    CAF_FAIL("nonblocking() returned an error: " << err);
<<<<<<< HEAD
  CAF_CHECK_EQUAL(read(receiver, make_span(*buf)),
                  sec::unavailable_or_would_block);
=======
>>>>>>> 8ad5f796
  transport_type transport{receiver, dummy_application_factory{buf}};
  transport.configure_read(net::receive_policy::exactly(hello_manager.size()));
  auto mgr = make_endpoint_manager(mpx, sys, transport);
  CAF_CHECK_EQUAL(mgr->init(), none);
  mpx->handle_updates();
  CAF_CHECK_EQUAL(mpx->num_socket_managers(), 2u);
  CAF_CHECK_EQUAL(write(sender, as_bytes(make_span(hello_manager)), ep),
                  hello_manager.size());
  CAF_MESSAGE("wrote " << hello_manager.size() << " bytes.");
  run();
  CAF_CHECK_EQUAL(string_view(reinterpret_cast<char*>(buf->data()),
                              buf->size()),
                  hello_manager);
}

// TODO: test is disabled until resolve in transport_worker_dispatcher is
// implemented correctly.
// Idea is to use caf::uri instead of std::string.
/*
CAF_TEST(resolve and proxy communication) {
  using transport_type = datagram_transport<dummy_application_factory>;
  auto buf = std::make_shared<std::vector<byte>>();
  CAF_CHECK_EQUAL(mpx->num_socket_managers(), 1u);
  ip_endpoint ep;
  if (auto err = parse("127.0.0.1:0", ep))
    CAF_FAIL("parse returned an error: " << err);
  auto sender = unbox(make_udp_datagram_socket(ep));
  ep.port(0);
  auto receiver = unbox(make_udp_datagram_socket(ep));
  auto send_guard = make_socket_guard(sender);
  auto receive_guard = make_socket_guard(receiver);
  if (auto err = nonblocking(receiver, true))
    CAF_FAIL("nonblocking() returned an error: " << err);
  auto test_read_res = read(receiver, make_span(*buf));
  if (auto p = get_if<std::pair<size_t, ip_endpoint>>(&test_read_res))
    CAF_CHECK_EQUAL(p->first, 0u);
  else
    CAF_FAIL("read returned an error: " << get<sec>(test_read_res));
  auto mgr = make_endpoint_manager(mpx, sys,
                                   transport_type{sender,
                                                  dummy_application_factory{
                                                    buf}});
  CAF_CHECK_EQUAL(mgr->init(), none);
  mpx->handle_updates();
  run();
  mgr->resolve("/id/42", self);
  run();
  self->receive(
    [&](resolve_atom, const std::string&, const strong_actor_ptr& p) {
      CAF_MESSAGE("got a proxy, send a message to it");
      self->send(actor_cast<actor>(p), "hello proxy!");
    },
    after(std::chrono::seconds(0)) >>
      [&] { CAF_FAIL("manager did not respond with a proxy."); });
  run();
  auto read_res = read(receiver, make_span(*buf));
  if (!holds_alternative<std::pair<size_t, ip_endpoint>>(read_res))
    CAF_FAIL("read() returned an error: " << sys.render(get<sec>(read_res)));
  buf->resize(get<std::pair<size_t, ip_endpoint>>(read_res).first);
  CAF_MESSAGE("receive buffer contains " << buf->size() << " bytes");
  message msg;
  binary_deserializer source{sys, *buf};
  CAF_CHECK_EQUAL(source(msg), none);
  if (msg.match_elements<std::string>())
    CAF_CHECK_EQUAL(msg.get_as<std::string>(0), "hello proxy!");
  else
    CAF_ERROR("expected a string, got: " << to_string(msg));
}
*/

CAF_TEST_FIXTURE_SCOPE_END()<|MERGE_RESOLUTION|>--- conflicted
+++ resolved
@@ -152,11 +152,6 @@
   auto receive_guard = make_socket_guard(receiver);
   if (auto err = nonblocking(receiver, true))
     CAF_FAIL("nonblocking() returned an error: " << err);
-<<<<<<< HEAD
-  CAF_CHECK_EQUAL(read(receiver, make_span(*buf)),
-                  sec::unavailable_or_would_block);
-=======
->>>>>>> 8ad5f796
   transport_type transport{receiver, dummy_application_factory{buf}};
   transport.configure_read(net::receive_policy::exactly(hello_manager.size()));
   auto mgr = make_endpoint_manager(mpx, sys, transport);
