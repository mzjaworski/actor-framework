--- conflicted
+++ resolved
@@ -329,9 +329,4 @@
   middleman_actor manager_;
 };
 
-<<<<<<< HEAD
-} // namespace io
-} // namespace caf
-=======
-} // namespace caf
->>>>>>> 3e3c9479
+} // namespace caf::io