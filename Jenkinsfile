--- conflicted
+++ resolved
@@ -117,10 +117,7 @@
                 'CAF_ENABLE_PROTOBUF_EXAMPLES:BOOL=ON',
                 'CAF_ENABLE_QT5_EXAMPLES:BOOL=ON',
                 'OPENSSL_ROOT_DIR:PATH=/usr/local/opt/openssl',
-<<<<<<< HEAD
-=======
                 'Qt5_DIR:PATH=/usr/local/opt/qt/lib/cmake/Qt5',
->>>>>>> 2e1201df
             ],
             extraDebugBuildFlags: [
                 'CAF_SANITIZERS:STRING=address',
@@ -140,11 +137,7 @@
             //builds: ['debug', 'release'],
             builds: ['release'],
             extraBuildFlags: [
-<<<<<<< HEAD
                 'OPENSSL_ROOT_DIR:PATH=C:\\Program Files\\OpenSSL-Win64',
-=======
-                'CAF_ENABLE_OPENSSL_MODULE:BOOL=OFF',
->>>>>>> 2e1201df
             ],
         ]],
     ],
