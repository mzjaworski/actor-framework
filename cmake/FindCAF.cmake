# Try to find CAF headers and libraries.
#
# Use this module as follows:
#
#     find_package(CAF [COMPONENTS <core|io|openssl|...>*] [REQUIRED])
#
# Variables used by this module (they can change the default behaviour and need
# to be set before calling find_package):
#
#  CAF_ROOT_DIR  Set this variable either to an installation prefix or to wa
#                CAF build directory where to look for the CAF libraries.
#
# Variables defined by this module:
#
#  CAF_FOUND              System has CAF headers and library
#  CAF_VERSION            Found CAF release number
#  CAF_LIBRARIES          List of library files  for all components
#  CAF_INCLUDE_DIRS       List of include paths for all components

if(CAF_FIND_COMPONENTS STREQUAL "")
  message(FATAL_ERROR "FindCAF requires at least one COMPONENT.")
endif()

# iterate over user-defined components
foreach (comp ${CAF_FIND_COMPONENTS})
  # we use uppercase letters only for variable names
  string(TOUPPER "${comp}" UPPERCOMP)
  if ("${comp}" STREQUAL "core")
    set(HDRNAME "caf/all.hpp")
  elseif ("${comp}" STREQUAL "test")
    set(HDRNAME "caf/test/unit_test.hpp")
  else ()
    set(HDRNAME "caf/${comp}/all.hpp")
  endif ()
  if (CAF_ROOT_DIR)
    set(header_hints
        "${CAF_ROOT_DIR}/include"
        "${CAF_ROOT_DIR}/libcaf_${comp}"
        "${CAF_ROOT_DIR}/../libcaf_${comp}"
        "${CAF_ROOT_DIR}/../../libcaf_${comp}")
  endif ()
  find_path(CAF_INCLUDE_DIR_${UPPERCOMP}
            NAMES
              ${HDRNAME}
            HINTS
              ${header_hints}
              /usr/include
              /usr/local/include
              /opt/local/include
              /sw/include
              ${CMAKE_INSTALL_PREFIX}/include
              ${CMAKE_INSTALL_PREFIX}/${CMAKE_INSTALL_INCLUDEDIR})
  mark_as_advanced(CAF_INCLUDE_DIR_${UPPERCOMP})
  if (NOT "${CAF_INCLUDE_DIR_${UPPERCOMP}}"
      STREQUAL "CAF_INCLUDE_DIR_${UPPERCOMP}-NOTFOUND")
    # mark as found (set back to false when missing library or build header)
    set(CAF_${comp}_FOUND true)
    # check for CMake-generated build header for the core component
    if ("${comp}" STREQUAL "core")
      find_path(caf_build_header_path
                NAMES
                  caf/detail/build_config.hpp
                HINTS
                  ${CAF_ROOT_DIR}
                  ${header_hints}
                  /usr/include
                  /usr/local/include
                  /opt/local/include
                  /sw/include
                  ${CMAKE_INSTALL_PREFIX}/include
                  ${CMAKE_INSTALL_PREFIX}/${CMAKE_INSTALL_INCLUDEDIR})
      if ("${caf_build_header_path}" STREQUAL "caf_build_header_path-NOTFOUND")
        message(WARNING "Found all.hpp for CAF core, but not build_config.hpp")
        set(CAF_${comp}_FOUND false)
      else()
        list(APPEND CAF_INCLUDE_DIRS "${caf_build_header_path}")
      endif()
    endif()
    list(APPEND CAF_INCLUDE_DIRS "${CAF_INCLUDE_DIR_${UPPERCOMP}}")
    # look for (.dll|.so|.dylib) file, again giving hints for non-installed CAFs
    # skip probe_event as it is header only
    if (NOT ${comp} STREQUAL "probe_event" AND NOT ${comp} STREQUAL "test")
      if (CAF_ROOT_DIR)
        set(library_hints "${CAF_ROOT_DIR}/lib")
      endif ()
      find_library(CAF_LIBRARY_${UPPERCOMP}
                   NAMES
                     "caf_${comp}"
                   HINTS
                     ${library_hints}
                     /usr/lib
                     /usr/local/lib
                     /opt/local/lib
                     /sw/lib
                     ${CMAKE_INSTALL_PREFIX}/lib
                     ${CMAKE_INSTALL_PREFIX}/${CMAKE_INSTALL_LIBDIR}
                     ${CMAKE_INSTALL_PREFIX}/${CMAKE_INSTALL_LIBDIR}/${CMAKE_BUILD_TYPE})
      mark_as_advanced(CAF_LIBRARY_${UPPERCOMP})
      if ("${CAF_LIBRARY_${UPPERCOMP}}"
          STREQUAL "CAF_LIBRARY_${UPPERCOMP}-NOTFOUND")
        set(CAF_${comp}_FOUND false)
      else ()
        set(CAF_LIBRARIES ${CAF_LIBRARIES} ${CAF_LIBRARY_${UPPERCOMP}})
      endif ()
    endif ()
  endif ()
endforeach ()

if (DEFINED CAF_INCLUDE_DIRS)
  list(REMOVE_DUPLICATES CAF_INCLUDE_DIRS)
endif()


if (NOT CAF_INCLUDE_DIR_CORE STREQUAL "CAF_INCLUDE_DIR_CORE-NOTFOUND")
  # read content of config.hpp
  file(READ "${CAF_INCLUDE_DIR_CORE}/caf/config.hpp" CONFIG_HPP)
  # get line containing the version
  string(REGEX MATCH "#define CAF_VERSION [0-9]+" VERSION_LINE "${CONFIG_HPP}")
  # extract version number from line
  string(REGEX MATCH "[0-9]+" VERSION_INT "${VERSION_LINE}")
  # calculate major, minor, and patch version
  math(EXPR CAF_VERSION_MAJOR "${VERSION_INT} / 10000")
  math(EXPR CAF_VERSION_MINOR "( ${VERSION_INT} / 100) % 100")
  math(EXPR CAF_VERSION_PATCH "${VERSION_INT} % 100")
  # create full version string
  set(CAF_VERSION "${CAF_VERSION_MAJOR}.${CAF_VERSION_MINOR}.${CAF_VERSION_PATCH}")
  if (NOT CAF_VERSION)
    unset(CAF_VERSION)
    message(WARNING "Unable to determine CAF version")
  endif ()
endif ()

# let CMake check whether all requested components have been found
include(FindPackageHandleStandardArgs)
find_package_handle_standard_args(CAF
                                  FOUND_VAR CAF_FOUND
                                  REQUIRED_VARS CAF_VERSION CAF_LIBRARIES CAF_INCLUDE_DIRS
                                  HANDLE_COMPONENTS)

# final step to tell CMake we're done
mark_as_advanced(CAF_ROOT_DIR
                 CAF_VERSION
                 CAF_LIBRARIES
<<<<<<< HEAD
                 CAF_INCLUDE_DIRS)

if (CAF_core_FOUND AND NOT TARGET caf::core)
  add_library(caf::core UNKNOWN IMPORTED)
  set_target_properties(caf::core PROPERTIES
    IMPORTED_LOCATION "${CAF_LIBRARY_CORE}"
    INTERFACE_INCLUDE_DIRECTORIES "${CAF_INCLUDE_DIR_CORE}")
endif ()
if (CAF_io_FOUND AND NOT TARGET caf::io)
  add_library(caf::io UNKNOWN IMPORTED)
  set_target_properties(caf::io PROPERTIES
    IMPORTED_LOCATION "${CAF_LIBRARY_IO}"
    INTERFACE_INCLUDE_DIRECTORIES "${CAF_INCLUDE_DIR_IO}"
    INTERFACE_LINK_LIBRARIES "caf::core")
endif ()
if (CAF_openssl_FOUND AND NOT TARGET caf::openssl)
  add_library(caf::openssl UNKNOWN IMPORTED)
  set_target_properties(caf::openssl PROPERTIES
    IMPORTED_LOCATION "${CAF_LIBRARY_OPENSSL}"
    INTERFACE_INCLUDE_DIRECTORIES "${CAF_INCLUDE_DIR_OPENSSL}"
    INTERFACE_LINK_LIBRARIES "caf::core;caf::io")
  if (NOT BUILD_SHARED_LIBS)
    include(CMakeFindDependencyMacro)
    set(OPENSSL_USE_STATIC_LIBS TRUE)
    find_dependency(OpenSSL)
    set_property(TARGET caf::openssl APPEND PROPERTY
      INTERFACE_LINK_LIBRARIES "OpenSSL::SSL")
  endif ()
endif ()
if (CAF_test_FOUND AND NOT TARGET caf::test)
  add_library(caf::test INTERFACE IMPORTED)
  set_target_properties(caf::test PROPERTIES
    INTERFACE_INCLUDE_DIRECTORIES "${CAF_INCLUDE_DIR_TEST}"
    INTERFACE_LINK_LIBRARIES "caf::core")
endif ()
=======
                 CAF_INCLUDE_DIRS)
>>>>>>> e4a9b7d5
<|MERGE_RESOLUTION|>--- conflicted
+++ resolved
@@ -141,7 +141,6 @@
 mark_as_advanced(CAF_ROOT_DIR
                  CAF_VERSION
                  CAF_LIBRARIES
-<<<<<<< HEAD
                  CAF_INCLUDE_DIRS)
 
 if (CAF_core_FOUND AND NOT TARGET caf::core)
@@ -176,7 +175,4 @@
   set_target_properties(caf::test PROPERTIES
     INTERFACE_INCLUDE_DIRECTORIES "${CAF_INCLUDE_DIR_TEST}"
     INTERFACE_LINK_LIBRARIES "caf::core")
-endif ()
-=======
-                 CAF_INCLUDE_DIRS)
->>>>>>> e4a9b7d5
+endif ()