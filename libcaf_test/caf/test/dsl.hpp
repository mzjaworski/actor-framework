--- conflicted
+++ resolved
@@ -251,16 +251,10 @@
 /// the mailbox. Fails on an empty mailbox or if the content of the next
 /// element does not match `<T, Ts...>`.
 template <class T, class... Ts>
-<<<<<<< HEAD
 std::tuple<T, Ts...> extract(caf_handle x, int src_line) {
-  if (auto result = try_extract<T, Ts...>(x); result != caf::none) {
+  if (auto result = try_extract<T, Ts...>(x)) {
     return std::move(*result);
   } else {
-=======
-std::tuple<T, Ts...> extract(caf_handle x) {
-  auto result = try_extract<T, Ts...>(x);
-  if (!result) {
->>>>>>> 782334e7
     auto ptr = x->peek_at_next_mailbox_element();
     if (ptr == nullptr)
       CAF_FAIL("cannot peek at the next message: mailbox is empty", src_line);
@@ -507,14 +501,9 @@
     : sched_(sched), src_line_(src_line) {
     peek_ = [this] {
       if (dest_ != nullptr)
-<<<<<<< HEAD
-        return try_extract<Ts...>(dest_) != caf::none;
+        return try_extract<Ts...>(dest_) != std::nullopt;
       else
         return false;
-=======
-        return try_extract<Ts...>(dest_) != std::nullopt;
-      return false;
->>>>>>> 782334e7
     };
   }
 
@@ -543,20 +532,12 @@
   allow_clause& with(Us&&... xs) {
     peek_ = [this, tmp = std::make_tuple(std::forward<Us>(xs)...)] {
       using namespace caf::detail;
-<<<<<<< HEAD
       if (dest_ != nullptr) {
-        if (auto ys = try_extract<Ts...>(dest_); ys != caf::none) {
+        if (auto ys = try_extract<Ts...>(dest_)) {
           elementwise_compare_inspector<decltype(tmp)> inspector{tmp};
           auto ys_indices = get_indices(*ys);
           return apply_args(inspector, ys_indices, *ys);
         }
-=======
-      elementwise_compare_inspector<decltype(tmp)> inspector{tmp};
-      auto ys = try_extract<Ts...>(dest_);
-      if (ys != std::nullopt) {
-        auto ys_indices = get_indices(*ys);
-        return apply_args(inspector, ys_indices, *ys);
->>>>>>> 782334e7
       }
       return false;
     };
@@ -611,14 +592,9 @@
       if (src_ != nullptr && ptr->sender != src_)
         return;
       auto res = try_extract<Ts...>(dest_);
-<<<<<<< HEAD
-      if (res != caf::none)
+      if (res)
         CAF_FAIL("received disallowed message: " << caf::deep_to_string(*ptr),
                  src_line_);
-=======
-      if (res != std::nullopt)
-        CAF_FAIL("received disallowed message: " << caf::deep_to_string(*ptr));
->>>>>>> 782334e7
     };
   }
 
